from enum import Enum


class Stock(str, Enum):
    # todo: replace EXAMPLE stocks with meaningful names
    EXAMPLE1: str = 'EXAMPLE1'
    EXAMPLE2: str = 'EXAMPLE2'


class PutCallFwd(str, Enum):
    PUT: str = 'PUT'
    CALL: str = 'CALL'
    FWD: str = 'FWD'


class LongShort(str, Enum):
    LONG: str = 'LONG'
    SHORT: str = 'SHORT'


class UpDown(str, Enum):     # for Barrier Contract
    UP: str = 'UP'
    DOWN: str = 'DOWN'


class InOut(str, Enum):     # for Barrier Contract
    IN: str = 'IN'
    OUT: str = 'OUT'


class Measure(str, Enum):
    FAIR_VALUE: str = 'FAIR_VALUE'
    DELTA: str = 'DELTA'
    GAMMA: str = 'GAMMA'
    VEGA: str = 'VEGA'
    THETA: str = 'THETA'
    RHO: str = 'RHO'


class GreekMethod(str, Enum):
    ANALYTIC: str = 'ANALYTIC'
<<<<<<< HEAD
    BUMP: str = 'BUMP'

class PDEMethod(str, Enum):
    EXPLICIT: str = 'EXPLICIT'
    IMPLICIT: str = 'IMPLICIT'
    CRANKNICOLSON: str = 'CRANKNICOLSON'
=======
    BUMP: str = 'BUMP'
>>>>>>> c7420b0e
<|MERGE_RESOLUTION|>--- conflicted
+++ resolved
@@ -39,13 +39,10 @@
 
 class GreekMethod(str, Enum):
     ANALYTIC: str = 'ANALYTIC'
-<<<<<<< HEAD
     BUMP: str = 'BUMP'
+
 
 class PDEMethod(str, Enum):
     EXPLICIT: str = 'EXPLICIT'
     IMPLICIT: str = 'IMPLICIT'
     CRANKNICOLSON: str = 'CRANKNICOLSON'
-=======
-    BUMP: str = 'BUMP'
->>>>>>> c7420b0e
