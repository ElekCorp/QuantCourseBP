from __future__ import annotations
from abc import ABC
from src.model import *
import numpy as np


class NumericalMethod(ABC):
    def __init__(self, model: MarketModel, params: Params) -> None:
        self._model = model
        self._params = params

    @staticmethod
    def get_numerical_methods() -> dict[str, NumericalMethod]:
        return {cls.__name__: cls for cls in NumericalMethod.__subclasses__()}


class MCMethod(NumericalMethod):
    def __init__(self, model: MarketModel, params: MCParams):
        if not isinstance(params, MCParams):
            raise TypeError('Params must be an instance of class MCParams')
        super().__init__(model, params)

<<<<<<< HEAD
    def find_simulation_tenors(self, contract_timeline: list[float]) -> list[float]:
        final_tenor = max(contract_timeline)
        dt = 1 / self._params.tenor_frequency
        num_of_tenors = int(final_tenor / dt)
        model_tenors = [i * dt for i in range(num_of_tenors)]
        all_simul_tenors = sorted(model_tenors + contract_timeline)
        return all_simul_tenors

    def generate_std_norm(self, num_of_tenors: int) -> np.array:
        np.random.seed(self._params.seed)
=======
    def generate_std_norm(self) -> np.array:
        np.random.seed(self._params.num_of_paths)
        num_of_tenors = len(self._params.tenors)
>>>>>>> 0e844cec
        if self._params.antithetic:
            rnd1 = np.random.standard_normal(size=(int(self._params.num_of_paths / 2), num_of_tenors))
            rnd2 = -rnd1
            rnd = np.concatenate((rnd1, rnd2), axis=0)
            if self._params.num_of_paths % 2 == 1:
<<<<<<< HEAD
                zeros = np.zeros((1, self._params.num_of_tenors))
                rnd = np.concatenate((rnd, zeros), axis=0)
        else:
            rnd = np.random.standard_normal(size=(self._params.num_of_paths, self._params.num_of_tenors))
=======
                zeros = np.zeros((1, num_of_tenors))
                rnd = np.concatenate((rnd, zeros), axis=0)
        else:
            rnd = np.random.standard_normal(size=(self._params.num_of_paths, num_of_tenors))
>>>>>>> 0e844cec
        if self._params.standardize:
            mean = np.mean(rnd)
            std = np.std(rnd)
            rnd = (rnd - mean) / std
        return rnd

<<<<<<< HEAD
    def simulate_spot_paths(self, contract_tenors: list[float]):
        model = self._model
        simulation_tenors = self.find_simulation_tenors(contract_tenors)
        num_of_tenors = len(simulation_tenors)
        num_of_paths = self._params.num_of_paths
        rnd_num = self.generate_std_norm(num_of_tenors)
        spot_paths = np.empty(shape=(num_of_paths, num_of_tenors))
        initial_spot = model.get_initial_spot()
        for path in range(num_of_paths):
            for t_idx in range(num_of_tenors):
                t_from = simulation_tenors[t_idx-1]
                t_to = simulation_tenors[t_idx]
                spot_from = initial_spot if t_idx == 0 else spot_paths[path, t_idx-1]
                z = rnd_num[path, t_idx]
                spot_paths[path, t_idx] = model.evolve_simulated_spot(t_from, t_to, spot_from, z)
        contract_tenor_idx = [idx for idx in range(num_of_tenors) if simulation_tenors[idx] in contract_tenors]
        return spot_paths[:, contract_tenor_idx]


class MCMethodFlatVol(MCMethod):
    def __init__(self, model: FlatVolModel, params: MCParams):
        super().__init__(model, params)

    def create_spot_paths(self) -> np.array:

        std_norm = self.generate_std_norm()

        rf_rate = self._model.get_rate()
        vol = self._model.vol
        log_proc_drift = rf_rate - 1 / 2 * vol * vol

        s0 = self.index.level

        log_ret_paths = np.zeros((self.num_of_paths, self.num_of_tenors + 1))

        for path in range(self.num_of_paths):
            log_ret_paths[path][0] = 0

        for path in range(self.num_of_paths):
            for tenor_idx in range(1, self.num_of_tenors + 1):
                d_time = self.tenors[tenor_idx] - self.tenors[tenor_idx - 1]
                log_ret_paths[path][tenor_idx] = log_ret_paths[path][
                                                     tenor_idx - 1] + log_proc_drift * d_time + vol * np.sqrt(d_time) * \
                                                 std_norm[path][tenor_idx - 1]
        return s0 * np.exp(log_ret_paths)
=======
    @abstractmethod
    def create_spot_paths(self) -> np.array:
        pass

>>>>>>> 0e844cec

class MCMethodBS(MCMethod):
    def __init__(self, model: BSVolModel, params: MCParams):
        if not isinstance(params, MCParams):
            raise TypeError('Params must be an instance of class MCParams')
        super().__init__(model, params)

    def create_spot_paths(self) -> np.array:
        std_norm = self.generate_std_norm()
        rf_rate = self._model.get_rate()
        vol = self._model.get_vol()
        log_proc_drift = rf_rate - 1 / 2 * vol * vol
        s0 = self._model.get_initial_spot()
        num_of_tenors = len(self._params.tenors)
        log_ret_paths = np.zeros((self._params.num_of_paths, num_of_tenors + 1))
        for path in range(self._params.num_of_paths):
            for tenor_idx in range(1, num_of_tenors + 1):
                d_time = self._params.tenors[tenor_idx] - self._params.tenors[tenor_idx - 1]
                log_ret_paths[path][tenor_idx] = log_ret_paths[path][
                                                     tenor_idx - 1] + log_proc_drift * d_time + vol * np.sqrt(d_time) * \
                                                 std_norm[path][tenor_idx - 1]
        return s0 * np.exp(log_ret_paths)


<<<<<<< HEAD
class SimpleBinomialTree(NumericalMethod):
    def __init__(self, params: TreeParams, model: FlatVolModel):
=======
class TreeMethod(NumericalMethod):
    def __init__(self, model: MarketModel, params: TreeParams):
        if not isinstance(params, TreeParams):
            raise TypeError('Params must be an instance of class TreeParams')
>>>>>>> 0e844cec
        super().__init__(model, params)
        self._spot_tree_built = False
        self._df_computed = False
        self._prob_computed = False
        
    def init_tree(self):
        self.build_spot_tree()
        self.compute_df()
        self.compute_prob()        
        
    def build_spot_tree(self):
        if self._spot_tree_built:
            pass
        self._down_log_step = np.log(self._params.down_step_mult)
        self._up_log_step = np.log(self._params.up_step_mult)
        tree = []
        initial_log_spot = np.log(self._model.get_initial_spot())
        previous_level = [initial_log_spot]
        tree += [previous_level]
        for _ in range(self._params.nr_steps):
            new_level = [s + self._down_log_step for s in previous_level]
            new_level += [previous_level[-1] + self._up_log_step]
            tree += [new_level]
            previous_level = new_level
        
        self._spot_tree = tree
        self._spot_tree_built = True
        
    def compute_df(self):
        if self._df_computed:
            pass
        delta_t = self._params.exp / self._params.nr_steps
        df_1_step = self._model.get_df(delta_t)
        self._df = [df_1_step**k for k in range(self._params.nr_steps + 1)]
        self._df_computed = True
        
    def compute_prob(self):
        if self._prob_computed:
            pass
        if not self._df_computed:
            self._compute_df()
        p = (1/self._df[1] - np.exp(self._down_log_step))/(np.exp(self._up_log_step) - np.exp(self._down_log_step))
        q = 1 - p
        self._prob = (p, q)
        self._prob_computed = True


class BalancedSimpleBinomialTree(SimpleBinomialTree):
    def __init__(self, params: TreeParams, model: FlatVolModel):
        up = BalancedSimpleBinomialTree.calc_up_step_mult(
            model.get_rate(),
            model.get_vol(params.strike, params.exp),
            params.nr_steps,
            params.exp)
        down = BalancedSimpleBinomialTree.calc_down_step_mult(
            model.get_rate(),
            model.get_vol(params.strike, params.exp),
            params.nr_steps,
            params.exp)
        p = TreeParams(params.exp, params.strike, params.nr_steps, up, down)
        super().__init__(p, model)

    @staticmethod
    def calc_up_step_mult(rate: float, vol: float, nr_steps: int, exp: float) -> float:
        delta_t = exp / nr_steps
        log_mean = rate * delta_t - 0.5 * vol**2 * delta_t
        return np.exp(log_mean + vol * np.sqrt(delta_t))

    @staticmethod
    def calc_down_step_mult(rate: float, vol: float, nr_steps: int, exp: float) -> float:
        delta_t = exp / nr_steps
        log_mean = rate * delta_t - 0.5 * vol**2 * delta_t
        return np.exp(log_mean - vol * np.sqrt(delta_t))


class AnalyticMethod(NumericalMethod):
    def __init__(self, model: MarketModel):
        super().__init__(model, Params())


class Params(ABC):
    def to_dict(self) -> dict[str, object]:
        return vars(self)


class MCParams(Params):
<<<<<<< HEAD
    def __init__(self) -> None:
        # todo: to be implemented, a few examples:
        self.seed: int = 0
        self.num_of_paths: int = 100
        self.tenor_frequency: int = 12
        self.standardize: bool = True
        self.antithetic: bool = True
=======
    def __init__(self, **kwargs) -> None:
        self.seed: int = kwargs["seed"] if "seed" in kwargs else 0
        self.num_of_paths: int = kwargs["num_of_paths"] if "num_of_paths" in kwargs else 100
        self.tenors: list[float] = kwargs["tenors"] if "tenors" in kwargs else [0,1]
        self.antithetic: bool = kwargs["antithetic"] if "antithetic" in kwargs else True
        self.standardize: bool = kwargs["standardize"] if "standardize" in kwargs else True
>>>>>>> 0e844cec


class PDEParams(Params):
    def __init__(self) -> None:
        # todo: to be implemented
        pass


class TreeParams(Params):
    def __init__(self, exp: float, strike: float, nr_steps: int = 1, up_step_mult: float = np.nan,
                 down_step_mult: float = np.nan) -> None:
        self.exp = exp
        self.nr_steps = nr_steps
        self.up_step_mult = up_step_mult
        self.down_step_mult = down_step_mult
        self.strike = strike<|MERGE_RESOLUTION|>--- conflicted
+++ resolved
@@ -20,7 +20,6 @@
             raise TypeError('Params must be an instance of class MCParams')
         super().__init__(model, params)
 
-<<<<<<< HEAD
     def find_simulation_tenors(self, contract_timeline: list[float]) -> list[float]:
         final_tenor = max(contract_timeline)
         dt = 1 / self._params.tenor_frequency
@@ -31,34 +30,21 @@
 
     def generate_std_norm(self, num_of_tenors: int) -> np.array:
         np.random.seed(self._params.seed)
-=======
-    def generate_std_norm(self) -> np.array:
-        np.random.seed(self._params.num_of_paths)
-        num_of_tenors = len(self._params.tenors)
->>>>>>> 0e844cec
         if self._params.antithetic:
             rnd1 = np.random.standard_normal(size=(int(self._params.num_of_paths / 2), num_of_tenors))
             rnd2 = -rnd1
             rnd = np.concatenate((rnd1, rnd2), axis=0)
             if self._params.num_of_paths % 2 == 1:
-<<<<<<< HEAD
                 zeros = np.zeros((1, self._params.num_of_tenors))
                 rnd = np.concatenate((rnd, zeros), axis=0)
         else:
             rnd = np.random.standard_normal(size=(self._params.num_of_paths, self._params.num_of_tenors))
-=======
-                zeros = np.zeros((1, num_of_tenors))
-                rnd = np.concatenate((rnd, zeros), axis=0)
-        else:
-            rnd = np.random.standard_normal(size=(self._params.num_of_paths, num_of_tenors))
->>>>>>> 0e844cec
         if self._params.standardize:
             mean = np.mean(rnd)
             std = np.std(rnd)
             rnd = (rnd - mean) / std
         return rnd
 
-<<<<<<< HEAD
     def simulate_spot_paths(self, contract_tenors: list[float]):
         model = self._model
         simulation_tenors = self.find_simulation_tenors(contract_tenors)
@@ -78,81 +64,27 @@
         return spot_paths[:, contract_tenor_idx]
 
 
-class MCMethodFlatVol(MCMethod):
-    def __init__(self, model: FlatVolModel, params: MCParams):
+
+# todo: to be implemented
+class PDEMethod(NumericalMethod):
+    def __init__(self, model: MarketModel, params: PDEParams):
+        if not isinstance(params, PDEParams):
+            raise TypeError('Params must be an instance of class PDEParams')
         super().__init__(model, params)
 
-    def create_spot_paths(self) -> np.array:
 
-        std_norm = self.generate_std_norm()
-
-        rf_rate = self._model.get_rate()
-        vol = self._model.vol
-        log_proc_drift = rf_rate - 1 / 2 * vol * vol
-
-        s0 = self.index.level
-
-        log_ret_paths = np.zeros((self.num_of_paths, self.num_of_tenors + 1))
-
-        for path in range(self.num_of_paths):
-            log_ret_paths[path][0] = 0
-
-        for path in range(self.num_of_paths):
-            for tenor_idx in range(1, self.num_of_tenors + 1):
-                d_time = self.tenors[tenor_idx] - self.tenors[tenor_idx - 1]
-                log_ret_paths[path][tenor_idx] = log_ret_paths[path][
-                                                     tenor_idx - 1] + log_proc_drift * d_time + vol * np.sqrt(d_time) * \
-                                                 std_norm[path][tenor_idx - 1]
-        return s0 * np.exp(log_ret_paths)
-=======
-    @abstractmethod
-    def create_spot_paths(self) -> np.array:
-        pass
-
->>>>>>> 0e844cec
-
-class MCMethodBS(MCMethod):
-    def __init__(self, model: BSVolModel, params: MCParams):
-        if not isinstance(params, MCParams):
-            raise TypeError('Params must be an instance of class MCParams')
-        super().__init__(model, params)
-
-    def create_spot_paths(self) -> np.array:
-        std_norm = self.generate_std_norm()
-        rf_rate = self._model.get_rate()
-        vol = self._model.get_vol()
-        log_proc_drift = rf_rate - 1 / 2 * vol * vol
-        s0 = self._model.get_initial_spot()
-        num_of_tenors = len(self._params.tenors)
-        log_ret_paths = np.zeros((self._params.num_of_paths, num_of_tenors + 1))
-        for path in range(self._params.num_of_paths):
-            for tenor_idx in range(1, num_of_tenors + 1):
-                d_time = self._params.tenors[tenor_idx] - self._params.tenors[tenor_idx - 1]
-                log_ret_paths[path][tenor_idx] = log_ret_paths[path][
-                                                     tenor_idx - 1] + log_proc_drift * d_time + vol * np.sqrt(d_time) * \
-                                                 std_norm[path][tenor_idx - 1]
-        return s0 * np.exp(log_ret_paths)
-
-
-<<<<<<< HEAD
 class SimpleBinomialTree(NumericalMethod):
     def __init__(self, params: TreeParams, model: FlatVolModel):
-=======
-class TreeMethod(NumericalMethod):
-    def __init__(self, model: MarketModel, params: TreeParams):
-        if not isinstance(params, TreeParams):
-            raise TypeError('Params must be an instance of class TreeParams')
->>>>>>> 0e844cec
         super().__init__(model, params)
         self._spot_tree_built = False
         self._df_computed = False
         self._prob_computed = False
-        
+
     def init_tree(self):
         self.build_spot_tree()
         self.compute_df()
-        self.compute_prob()        
-        
+        self.compute_prob()
+
     def build_spot_tree(self):
         if self._spot_tree_built:
             pass
@@ -167,10 +99,10 @@
             new_level += [previous_level[-1] + self._up_log_step]
             tree += [new_level]
             previous_level = new_level
-        
+
         self._spot_tree = tree
         self._spot_tree_built = True
-        
+
     def compute_df(self):
         if self._df_computed:
             pass
@@ -178,7 +110,7 @@
         df_1_step = self._model.get_df(delta_t)
         self._df = [df_1_step**k for k in range(self._params.nr_steps + 1)]
         self._df_computed = True
-        
+
     def compute_prob(self):
         if self._prob_computed:
             pass
@@ -229,7 +161,6 @@
 
 
 class MCParams(Params):
-<<<<<<< HEAD
     def __init__(self) -> None:
         # todo: to be implemented, a few examples:
         self.seed: int = 0
@@ -237,14 +168,6 @@
         self.tenor_frequency: int = 12
         self.standardize: bool = True
         self.antithetic: bool = True
-=======
-    def __init__(self, **kwargs) -> None:
-        self.seed: int = kwargs["seed"] if "seed" in kwargs else 0
-        self.num_of_paths: int = kwargs["num_of_paths"] if "num_of_paths" in kwargs else 100
-        self.tenors: list[float] = kwargs["tenors"] if "tenors" in kwargs else [0,1]
-        self.antithetic: bool = kwargs["antithetic"] if "antithetic" in kwargs else True
-        self.standardize: bool = kwargs["standardize"] if "standardize" in kwargs else True
->>>>>>> 0e844cec
 
 
 class PDEParams(Params):
