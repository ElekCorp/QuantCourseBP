from __future__ import annotations
from abc import ABC
from src.model import *
import numpy as np
from contract import Contract


class NumericalMethod(ABC):
    def __init__(self, model: MarketModel, params: Params) -> None:
        self._model = model
        self._params = params

    @staticmethod
    def get_numerical_methods() -> dict[str, NumericalMethod]:
        return {cls.__name__: cls for cls in NumericalMethod.__subclasses__()}


# todo: to be implemented
class MCMethod(NumericalMethod):
    def __init__(self, model: MarketModel, params: MCParams):
        if not isinstance(params, MCParams):
            raise TypeError('Params must be an instance of class MCParams')
        super().__init__(model, params)

    def find_simulation_tenors(self, contract_timeline: list[float]) -> list[float]:
        final_tenor = max(contract_timeline)
        dt = 1 / self._params.tenor_frequency
        num_of_tenors = int(final_tenor / dt)
        model_tenors = [i * dt for i in range(num_of_tenors)]
        all_simul_tenors = sorted(model_tenors + contract_timeline)
        return all_simul_tenors

    def generate_std_norm(self, num_of_tenors: int) -> np.array:
        np.random.seed(self._params.seed)
        if self._params.antithetic:
            rnd1 = np.random.standard_normal(size=(int(self._params.num_of_paths / 2), num_of_tenors))
            rnd2 = -rnd1
            rnd = np.concatenate((rnd1, rnd2), axis=0)
            if self._params.num_of_paths % 2 == 1:
                zeros = np.zeros((1, self._params.num_of_tenors))
                rnd = np.concatenate((rnd, zeros), axis=0)
        else:
            rnd = np.random.standard_normal(size=(self._params.num_of_paths, self._params.num_of_tenors))
        if self._params.standardize:
            mean = np.mean(rnd)
            std = np.std(rnd)
            rnd = (rnd - mean) / std
        return rnd

    def simulate_spot_paths(self, contract: Contract):
        model = self._model
        contract_tenors = contract.get_timeline()
        simulation_tenors = self.find_simulation_tenors(contract_tenors)
        num_of_tenors = len(simulation_tenors)
        num_of_paths = self._params.num_of_paths
        rnd_num = self.generate_std_norm(num_of_tenors)
        spot_paths = np.empty(shape=(num_of_paths, num_of_tenors))
        initial_spot = model.get_initial_spot()
        vol = model.get_vol(contract.get_strike(), contract.get_expiry())
        for path in range(num_of_paths):
            for t_idx in range(num_of_tenors):
                t_from = simulation_tenors[t_idx - 1]
                t_to = simulation_tenors[t_idx]
                spot_from = initial_spot if t_idx == 0 else spot_paths[path, t_idx - 1]
                z = rnd_num[path, t_idx]
                spot_paths[path, t_idx] = model.evolve_simulated_spot(vol, t_from, t_to, spot_from, z)
        contract_tenor_idx = [idx for idx in range(num_of_tenors) if simulation_tenors[idx] in contract_tenors]
        return spot_paths[:, contract_tenor_idx]


# todo: to be implemented
class PDEMethod(NumericalMethod):
    def __init__(self, model: MarketModel, params: PDEParams):
        if not isinstance(params, PDEParams):
            raise TypeError('Params must be an instance of class PDEParams')
        super().__init__(model, params)


class SimpleBinomialTree(NumericalMethod):
    def __init__(self, params: TreeParams, model: FlatVolModel):
        super().__init__(model, params)
        self._spot_tree_built = False
        self._df_computed = False
        self._prob_computed = False

    def init_tree(self):
        self.build_spot_tree()
        self.compute_df()
        self.compute_prob()

    def build_spot_tree(self):
        if self._spot_tree_built:
            pass
        self._down_log_step = np.log(self._params.down_step_mult)
        self._up_log_step = np.log(self._params.up_step_mult)
        tree = []
        initial_log_spot = np.log(self._model.get_initial_spot())
        previous_level = [initial_log_spot]
        tree += [previous_level]
        for _ in range(self._params.nr_steps):
            new_level = [s + self._down_log_step for s in previous_level]
            new_level += [previous_level[-1] + self._up_log_step]
            tree += [new_level]
            previous_level = new_level

        self._spot_tree = tree
        self._spot_tree_built = True

    def compute_df(self):
        if self._df_computed:
            pass
        delta_t = self._params.exp / self._params.nr_steps
        df_1_step = self._model.get_df(delta_t)
        self._df = [df_1_step ** k for k in range(self._params.nr_steps + 1)]
        self._df_computed = True

    def compute_prob(self):
        if self._prob_computed:
            pass
        if not self._df_computed:
            self._compute_df()
        p = (1 / self._df[1] - np.exp(self._down_log_step)) / (np.exp(self._up_log_step) - np.exp(self._down_log_step))
        q = 1 - p
        self._prob = (p, q)
        self._prob_computed = True


class BalancedSimpleBinomialTree(SimpleBinomialTree):
    def __init__(self, params: TreeParams, model: MarketModel):
        up = BalancedSimpleBinomialTree.calc_up_step_mult(
            model.get_rate(),
            model.get_vol(params.strike, params.exp),
            params.nr_steps,
            params.exp)
        down = BalancedSimpleBinomialTree.calc_down_step_mult(
            model.get_rate(),
            model.get_vol(params.strike, params.exp),
            params.nr_steps,
            params.exp)
        p = TreeParams(params.exp, params.strike, params.nr_steps, up, down)
        super().__init__(p, model)

    @staticmethod
    def calc_up_step_mult(rate: float, vol: float, nr_steps: int, exp: float) -> float:
        delta_t = exp / nr_steps
        log_mean = rate * delta_t - 0.5 * vol ** 2 * delta_t
        return np.exp(log_mean + vol * np.sqrt(delta_t))

    @staticmethod
    def calc_down_step_mult(rate: float, vol: float, nr_steps: int, exp: float) -> float:
        delta_t = exp / nr_steps
        log_mean = rate * delta_t - 0.5 * vol ** 2 * delta_t
        return np.exp(log_mean - vol * np.sqrt(delta_t))


class AnalyticMethod(NumericalMethod):
    def __init__(self, model: MarketModel):
        super().__init__(model, Params())


class Params(ABC):
    def to_dict(self) -> dict[str, object]:
        return vars(self)


class MCParams(Params):
    def __init__(self) -> None:
        # todo: to be implemented, a few examples:
        self.seed: int = 0
        self.num_of_paths: int = 100
        self.timestep: int = 10


class PDEParams(Params):
    def __init__(self, exp: float, strike: float, dtype: PutCallFwd, s_step: int, t_step: int, S_min: int, S_max: int, method: str) -> None:
        # todo: to be implemented
        self.exp = exp  # Time to maturity
        self.s_step = s_step  # dS
        self.t_step = t_step  # dt
        self.strike = strike
        self.contract_type = dtype   # CALL or PUT
        self.S_min = S_min
        self.S_max = S_max
        self.method = method


class TreeParams(Params):
<<<<<<< HEAD
    def __init__(self, exp: float, moneyness: float, nr_steps: int = 1, up_step_mult: float = np.nan, down_step_mult: float = np.nan) -> None:
        self._exp = exp
        self._nr_steps = nr_steps
        self._up_step_mult = up_step_mult
        self._down_step_mult = down_step_mult
        self._moneyness = moneyness


class BlackScholesPDE(PDEMethod):
    def __init__(self, model: MarketModel, params: PDEParams):
        super().__init__(model, params)
        self.exp = params.exp
        self.strike = params.strike
        self.sigma = model.get_vol(self.exp, model.get_initial_spot()/self.strike)
        self.t_step = params.t_step
        self.und_step = params.s_step
        self._derivative_type = params.contract_type
        self.S_min = params.S_min
        self.S_max = params.S_max
        self.ns_steps = int(np.round((self.S_max - self.S_min) / float(self.und_step)))  # Number of time steps
        self.nt_steps = int(np.round(params.exp / float(self.t_step)))  # Number of stock price steps
        self._interest_rate = model.get_rate()
        self.grid = np.zeros((self.nt_steps + 1, self.ns_steps + 1))
        self.P, self.Q, self.R = self.tridiagonal_matrix()

    def setup_boundary_conditions(self):
        if self._derivative_type == PutCallFwd.CALL:
            self.grid[0, :] = np.maximum(np.linspace(self.S_min, self.S_max, self.ns_steps + 1) - self.strike, 0)
            self.grid[:, -1] = (self.S_max - self.strike) * np.exp(
                -self._interest_rate * self.t_step * (self.nt_steps - np.arange(self.nt_steps + 1)))

        else:
            self.grid[0, :] = np.maximum(self.strike - np.linspace(self.S_min, self.S_max, self.ns_steps + 1), 0)
            self.grid[:, -1] = (self.strike - self.S_max) * np.exp(
                -self._interest_rate * self.t_step * (self.nt_steps - np.arange(self.nt_steps + 1)))

    def explicit_method(self):
        self.setup_boundary_conditions()
        for j in range(1, self.nt_steps + 1):
            for i in range(1, self.ns_steps):
                alpha = 0.5 * self.t_step * (self.sigma ** 2 * i ** 2 - self._interest_rate * i)
                beta = 1 - self.t_step * (self.sigma ** 2 * i ** 2 + self._interest_rate)
                gamma = 0.5 * self.t_step * (self.sigma ** 2 * i ** 2 + self._interest_rate * i)
                self.grid[j, i] = alpha * self.grid[j - 1, i - 1] + beta * self.grid[j - 1, i] + gamma * self.grid[
                    j - 1, i + 1]

    def implicit_method(self):
        self.setup_boundary_conditions()
        for j in range(self.nt_steps, 0, -1):
            self.grid[j - 1, :] = np.linalg.solve(self.P, np.dot(self.Q, self.grid[j, :]))

    def crank_nicolson_method(self):
        self.setup_boundary_conditions()
        for j in range(self.nt_steps, 0, -1):
            self.grid[j - 1, :] = np.linalg.solve(self.P, np.dot(self.R, self.grid[j, :]))

    def tridiagonal_matrix(self):
        alpha = -0.5 * self.t_step * (self.sigma ** 2 * np.arange(1, self.ns_steps) ** 2 - self._interest_rate * np.arange(1, self.ns_steps))
        beta = 1 + self.t_step * (self.sigma ** 2 * np.arange(1, self.ns_steps) ** 2 + self._interest_rate)
        gamma = -0.5 * self.t_step * (self.sigma ** 2 * np.arange(1, self.ns_steps) ** 2 + self._interest_rate * np.arange(1, self.ns_steps))

        P = np.diag(alpha[1:], -1) + np.diag(beta) + np.diag(gamma[:-1], 1)
        Q = np.diag(-alpha[1:], -1) + np.diag(1 - beta) + np.diag(-gamma[:-1], 1)
        R = np.diag(alpha[1:], -1) + np.diag(1 - beta) + np.diag(gamma[:-1], 1)

        return P, Q, R
=======
    def __init__(self, exp: float, strike: float, nr_steps: int = 1, up_step_mult: float = np.nan,
                 down_step_mult: float = np.nan) -> None:
        self.exp = exp
        self.nr_steps = nr_steps
        self.up_step_mult = up_step_mult
        self.down_step_mult = down_step_mult
        self.strike = strike
>>>>>>> 04572efe
<|MERGE_RESOLUTION|>--- conflicted
+++ resolved
@@ -185,13 +185,13 @@
 
 
 class TreeParams(Params):
-<<<<<<< HEAD
-    def __init__(self, exp: float, moneyness: float, nr_steps: int = 1, up_step_mult: float = np.nan, down_step_mult: float = np.nan) -> None:
-        self._exp = exp
-        self._nr_steps = nr_steps
-        self._up_step_mult = up_step_mult
-        self._down_step_mult = down_step_mult
-        self._moneyness = moneyness
+    def __init__(self, exp: float, strike: float, nr_steps: int = 1, up_step_mult: float = np.nan,
+                 down_step_mult: float = np.nan) -> None:
+        self.exp = exp
+        self.nr_steps = nr_steps
+        self.up_step_mult = up_step_mult
+        self.down_step_mult = down_step_mult
+        self.strike = strike
 
 
 class BlackScholesPDE(PDEMethod):
@@ -252,12 +252,4 @@
         R = np.diag(alpha[1:], -1) + np.diag(1 - beta) + np.diag(gamma[:-1], 1)
 
         return P, Q, R
-=======
-    def __init__(self, exp: float, strike: float, nr_steps: int = 1, up_step_mult: float = np.nan,
-                 down_step_mult: float = np.nan) -> None:
-        self.exp = exp
-        self.nr_steps = nr_steps
-        self.up_step_mult = up_step_mult
-        self.down_step_mult = down_step_mult
-        self.strike = strike
->>>>>>> 04572efe
+
