from __future__ import annotations
from abc import ABC, abstractmethod
from src.enums import *
from src.utils import *
from statistics import mean


class Contract(ABC):
<<<<<<< HEAD
    TIMELINE_DIGITS: int = 6

    def __init__(self, und: Stock, dtype: PutCallFwd, long_short: LongShort,
                 strk: float, exp: float, num_mon: int = 1) -> None:
        self._underlying: Stock = und
        self._derivative_type: PutCallFwd = dtype
        self._long_short: LongShort = long_short
        self._direction: float = 1.0 if self._long_short == LongShort.LONG else -1.0
        self._strike: float = strk
        self._expiry: float = exp
        self._num_mon: int = round(max(num_mon, 1))  # Asian: nr of averaging points; Barrier: nr of monitoring points
        self._contract_type: str = type(self).get_contract_type_static()
        self._vol: float = -1
=======
    timeline_digits: int = 6

    def __init__(self, underlying: Stock, derivative_type: PutCallFwd, long_short: LongShort, strike: float,
                 expiry: float, num_mon: int = 1) -> None:
        self.underlying: Stock = underlying
        self.derivative_type: PutCallFwd = derivative_type
        self.long_short: LongShort = long_short
        self.direction: float = 1.0 if self.long_short == LongShort.LONG else -1.0
        self.strike: float = strike
        self.expiry: float = expiry
        self.num_mon: int = round(max(num_mon, 1))  # Asian: nr of averaging points; Barrier: nr of monitoring points
        self.contract_type: str = type(self).get_contract_type()
>>>>>>> 54ad1e42

    @classmethod
    def get_contract_type(cls):
        name = cls.__name__
        return name if name == Contract.__name__ else name.removesuffix('Contract')

<<<<<<< HEAD
    def get_contract_type(self) -> str:
        return self._contract_type

    def get_underlying(self) -> Stock:
        return self._underlying

    def get_type(self) -> PutCallFwd:
        return self._derivative_type

    def get_long_short(self) -> LongShort:
        return self._long_short

    def get_direction(self) -> float:
        return self._direction

    def get_strike(self) -> float:
        return self._strike

    def get_expiry(self) -> float:
        return self._expiry

    def set_num_mon(self, num_mon: Float) -> None:
        self._num_mon = num_mon

    def set_vol(self, vol: Float) -> None:
        self._vol = vol

=======
>>>>>>> 54ad1e42
    def __str__(self) -> str:
        return str(self.to_dict())

    def to_dict(self) -> dict[str, any]:
        return {
            'contract': self.contract_type,
            'underlying': self.underlying,
            'type': self.derivative_type,
            'long_short': self.long_short,
            'strike': self.strike,
            'expiry': self.expiry,
            'observations': self.num_mon
        }

    @abstractmethod
    def get_timeline(self) -> list[float]:
        pass

    @abstractmethod
    def payoff(self, spot: dict[float, float]) -> float:
        pass

    def raise_incorrect_derivative_type_error(
            self,
            supported: tuple[PutCallFwd, ...] = (PutCallFwd.CALL, PutCallFwd.PUT)) -> None:
        raise ValueError(f'Derivative type of {type(self).__name__} must be one of '
                         f'{", ".join(supported)}, but received {self.derivative_type}')

    def raise_missing_spot_error(self, received: list[float]):
        raise ValueError(f'{type(self).__name__} expects spot price on timeline {self.get_timeline()}, '
                         f'but received on {received}')


class ForwardContract(Contract):
    def __init__(self, underlying: Stock, long_short: LongShort, strike: float, expiry: float) -> None:
        super().__init__(underlying, PutCallFwd.FWD, long_short, strike, expiry)

    def get_timeline(self) -> list[float]:
        return [round(self.expiry, self.timeline_digits)]

    def payoff(self, spot: dict[float, float]) -> float:
        t = self.get_timeline()[0]
        if t not in spot.keys():
            self.raise_missing_spot_error(list(spot.keys()))
        return self.direction * (spot[t] - self.strike)


class EuropeanContract(Contract):
    def __init__(self, underlying: Stock, derivative_type: PutCallFwd, long_short: LongShort, strike: float,
                 expiry: float) -> None:
        if derivative_type not in [PutCallFwd.CALL, PutCallFwd.PUT]:
            self.raise_incorrect_derivative_type_error()
        super().__init__(underlying, derivative_type, long_short, strike, expiry)

    def get_timeline(self) -> list[float]:
        return [round(self.expiry, self.timeline_digits)]

    def payoff(self, spot: dict[float, float]) -> float:
        t = self.get_timeline()[0]
        if t not in spot.keys():
            self.raise_missing_spot_error(list(spot.keys()))
        if self.derivative_type == PutCallFwd.CALL:
            return self.direction * max(spot[t] - self.strike, 0)
        elif self.derivative_type == PutCallFwd.PUT:
            return self.direction * max(self.strike - spot[t], 0)
        else:
            self.raise_incorrect_derivative_type_error()


class AmericanContract(Contract):
    def __init__(self, underlying: Stock, derivative_type: PutCallFwd, long_short: LongShort, strike: float,
                 expiry: float) -> None:
        if derivative_type not in [PutCallFwd.CALL, PutCallFwd.PUT]:
            self.raise_incorrect_derivative_type_error()
        super().__init__(underlying, derivative_type, long_short, strike, expiry)

    def get_timeline(self) -> list[float]:
        return [round(self.expiry, self.timeline_digits)]

    def payoff(self, spot: dict[float, float]) -> float:
        t = self.get_timeline()[0]
        if t not in spot.keys():
            self.raise_missing_spot_error(list(spot.keys()))
        if self.derivative_type == PutCallFwd.CALL:
            return self.direction * max(spot[t] - self.strike, 0)
        elif self.derivative_type == PutCallFwd.PUT:
            return self.direction * max(self.strike - spot[t], 0)
        else:
            self.raise_incorrect_derivative_type_error()


class EuropeanDigitalContract(Contract):
    def __init__(self, underlying: Stock, derivative_type: PutCallFwd, long_short: LongShort, strike: float,
                 expiry: float) -> None:
        if derivative_type not in [PutCallFwd.CALL, PutCallFwd.PUT]:
            self.raise_incorrect_derivative_type_error()
        super().__init__(underlying, derivative_type, long_short, strike, expiry)

    def get_timeline(self) -> list[float]:
        return [round(self.expiry, self.timeline_digits)]

    def payoff(self, spot: dict[float, float]) -> float:
        t = self.get_timeline()[0]
        if t not in spot.keys():
            self.raise_missing_spot_error(list(spot.keys()))
        if self.derivative_type == PutCallFwd.CALL:
            return self.direction * float(spot[t] - self.strike > 0)
        elif self.derivative_type == PutCallFwd.PUT:
            return self.direction * float(self.strike - spot[t] > 0)
        else:
            self.raise_incorrect_derivative_type_error()


class AsianContract(Contract):
    def __init__(self, underlying: Stock, derivative_type: PutCallFwd, long_short: LongShort, strike: float,
                 expiry: float, num_mon: int) -> None:
        if derivative_type not in [PutCallFwd.CALL, PutCallFwd.PUT]:
            self.raise_incorrect_derivative_type_error()
        super().__init__(underlying, derivative_type, long_short, strike, expiry, num_mon)

    def get_timeline(self) -> list[float]:
        return [round(((i+1) / self.num_mon) * self.expiry, self.timeline_digits) for i in range(self.num_mon)]

    def payoff(self, spot: dict[float, float]) -> float:
        timeline = self.get_timeline()
        if not set(timeline).issubset(set(spot.keys())):
            self.raise_missing_spot_error(list(spot.keys()))
        obs = [spot[t] for t in timeline]
        if self.derivative_type == PutCallFwd.CALL:
            return self.direction * max(mean(obs) - self.strike, 0)
        elif self.derivative_type == PutCallFwd.PUT:
            return self.direction * max(self.strike - mean(obs), 0)
        else:
            self.raise_incorrect_derivative_type_error()


class EuropeanBarrierContract(Contract):
    def __init__(self, underlying: Stock, derivative_type: PutCallFwd, long_short: LongShort, strike: float,
                 expiry: float, num_mon: int, barrier: float, up_down: UpDown, in_out: InOut) -> None:
        if derivative_type not in [PutCallFwd.CALL, PutCallFwd.PUT]:
            self.raise_incorrect_derivative_type_error()
        super().__init__(underlying, derivative_type, long_short, strike, expiry, num_mon)
        self.barrier: Barrier = Barrier(barrier, up_down, in_out)

    def to_dict(self) -> dict[str, any]:
        out = super().to_dict()
        out |= {
            'barrier': self.barrier.barrier_level,
            'up_down': self.barrier.up_down,
            'in_out': self.barrier.in_out
        }
        return out

    def get_timeline(self) -> list[float]:
        return [round(((i+1) / self.num_mon) * self.expiry, self.timeline_digits) for i in range(self.num_mon)]

    def payoff(self, spot: dict[float, float]) -> float:
        timeline = self.get_timeline()
        if not set(timeline).issubset(set(spot.keys())):
            self.raise_missing_spot_error(list(spot.keys()))
        obs = [spot[t] for t in timeline]
<<<<<<< HEAD
        in_out = self._barrier.get_in_out()
        is_breached = self._barrier.is_breached(spot, self._vol)

=======
        in_out = self.barrier.in_out
        is_breached = int(self.barrier.is_breached(obs))
>>>>>>> 54ad1e42
        mult = float(int(in_out == InOut.IN) * is_breached + int(in_out == InOut.OUT) * (1 - is_breached))
        if self.derivative_type == PutCallFwd.CALL:
            return self.direction * mult * max(obs[-1] - self.strike, 0)
        elif self.derivative_type == PutCallFwd.PUT:
            return self.direction * mult * max(self.strike - obs[-1], 0)
        else:
            self.raise_incorrect_derivative_type_error()


<<<<<<< HEAD
class GenericContract(Contract):
    def __init__(self, contract_type: str, und: Stock, dtype: PutCallFwd, long_short: LongShort, strk: float,
                 exp: float, num_mon: int = 1, barrier: float = np.nan, up_down: UpDown | None = None,
                 in_out: InOut | None = None) -> None:
        supported_deriv_types = (PutCallFwd.CALL, PutCallFwd.PUT, PutCallFwd.FWD)
        if dtype not in supported_deriv_types:
            self.raise_incorrect_derivative_type_error(supported_deriv_types)
        super().__init__(und, dtype, long_short, strk, exp, num_mon)
        self._contract_type: str = contract_type
        self._barrier: Barrier | None = None
        if barrier != np.nan and up_down is not None and in_out is not None:
            self._barrier = Barrier(barrier, up_down, in_out)

    def get_barrier(self) -> Barrier | None:
        return self._barrier

    def to_dict(self) -> dict[str, any]:
        out = super().to_dict()
        if self._barrier is not None:
            out |= {
                'barrier': self._barrier.get_barrier_level(),
                'up_down': self._barrier.get_up_down(),
                'in_out': self._barrier.get_in_out()
            }
        return out

    def convert_to_generic(self) -> GenericContract:
        return self

    def get_timeline(self) -> list[float]:
        return [round(((i+1) / self._num_mon) * self._expiry, self.TIMELINE_DIGITS) for i in range(self._num_mon)]

    def payoff(self, spot: dict[float, float]) -> float:
        timeline = self.get_timeline()
        if not set(timeline).issubset(set(spot.keys())):
            self._raise_missing_spot_error(list(spot.keys()))
        obs = [spot[t] for t in timeline]
        payoff = mean(obs) - self._strike
        call_put = 1.0 if self._derivative_type == PutCallFwd.CALL else -1.0
        if self._contract_type == ForwardContract.get_contract_type_static():
            return self._direction * payoff
        elif self._contract_type == EuropeanDigitalContract.get_contract_type_static():
            return self._direction * float(call_put * payoff > 0)
        elif self._contract_type == EuropeanBarrierContract.get_contract_type_static():
            mult = 1.0
            if self._barrier is not None:
                in_out = self._barrier.get_in_out()
                is_breached = self._barrier.is_breached(spot, self._vol)
                mult = float(int(in_out == InOut.IN) * is_breached + int(in_out == InOut.OUT) * (1 - is_breached))
            payoff = (obs[-1] - self._strike)
            return self._direction * mult * max(call_put * payoff, 0)
        else:
            return self._direction * max(call_put * payoff, 0)


=======
>>>>>>> 54ad1e42
class Barrier:
    def __init__(self, barrier_level: float, up_down: UpDown, in_out: InOut) -> None:
        self.barrier_level: float = barrier_level
        if up_down not in [UpDown.UP, UpDown.DOWN]:
            self.raise_incorrect_up_down_type()
        self.up_down: UpDown = up_down
        if in_out not in [InOut.IN, in_out.OUT]:
            self.raise_incorrect_in_out_type()
        self.in_out: InOut = in_out

    def in_out(self) -> InOut:
        return self.in_out

<<<<<<< HEAD
    def is_breached(self, spot: dict[float, float], vol: float = -1) -> float:
        timeline = list(spot.keys())
        observations = [spot[t] for t in timeline]
        if vol == -1:
            if self._up_down == UpDown.UP:
                return float(any([self._barrier_level <= price for price in observations]))
            elif self._up_down == UpDown.DOWN:
                return float(any([self._barrier_level >= price for price in observations]))
            else:
                self._raise_incorrect_up_down_type()
        else:
            probs_no_breach = []
            for i in range(len(timeline)-1):
                prob = prob_breach_barrier_segment(self._barrier_level, vol, timeline[i], timeline[i+1],
                                                   observations[i], observations[i+1], self._up_down)
                probs_no_breach.append(1-prob)
            return 1 - np.prod(probs_no_breach)

=======
    def is_breached(self, observations: list[float]) -> bool:
        if self.up_down == UpDown.UP:
            return any([self.barrier_level <= price for price in observations])
        elif self.up_down == UpDown.DOWN:
            return any([self.barrier_level >= price for price in observations])
        else:
            self.raise_incorrect_up_down_type()
>>>>>>> 54ad1e42

    def raise_incorrect_up_down_type(self):
        raise TypeError(f'Updown parameter of {type(self).__name__} must be UP or DOWN')

    def raise_incorrect_in_out_type(self):
        raise TypeError(f'Inout parameter of {type(self).__name__} must be IN or OUT')<|MERGE_RESOLUTION|>--- conflicted
+++ resolved
@@ -3,24 +3,10 @@
 from src.enums import *
 from src.utils import *
 from statistics import mean
+import numpy as np
 
 
 class Contract(ABC):
-<<<<<<< HEAD
-    TIMELINE_DIGITS: int = 6
-
-    def __init__(self, und: Stock, dtype: PutCallFwd, long_short: LongShort,
-                 strk: float, exp: float, num_mon: int = 1) -> None:
-        self._underlying: Stock = und
-        self._derivative_type: PutCallFwd = dtype
-        self._long_short: LongShort = long_short
-        self._direction: float = 1.0 if self._long_short == LongShort.LONG else -1.0
-        self._strike: float = strk
-        self._expiry: float = exp
-        self._num_mon: int = round(max(num_mon, 1))  # Asian: nr of averaging points; Barrier: nr of monitoring points
-        self._contract_type: str = type(self).get_contract_type_static()
-        self._vol: float = -1
-=======
     timeline_digits: int = 6
 
     def __init__(self, underlying: Stock, derivative_type: PutCallFwd, long_short: LongShort, strike: float,
@@ -33,43 +19,12 @@
         self.expiry: float = expiry
         self.num_mon: int = round(max(num_mon, 1))  # Asian: nr of averaging points; Barrier: nr of monitoring points
         self.contract_type: str = type(self).get_contract_type()
->>>>>>> 54ad1e42
 
     @classmethod
     def get_contract_type(cls):
         name = cls.__name__
         return name if name == Contract.__name__ else name.removesuffix('Contract')
 
-<<<<<<< HEAD
-    def get_contract_type(self) -> str:
-        return self._contract_type
-
-    def get_underlying(self) -> Stock:
-        return self._underlying
-
-    def get_type(self) -> PutCallFwd:
-        return self._derivative_type
-
-    def get_long_short(self) -> LongShort:
-        return self._long_short
-
-    def get_direction(self) -> float:
-        return self._direction
-
-    def get_strike(self) -> float:
-        return self._strike
-
-    def get_expiry(self) -> float:
-        return self._expiry
-
-    def set_num_mon(self, num_mon: Float) -> None:
-        self._num_mon = num_mon
-
-    def set_vol(self, vol: Float) -> None:
-        self._vol = vol
-
-=======
->>>>>>> 54ad1e42
     def __str__(self) -> str:
         return str(self.to_dict())
 
@@ -231,14 +186,9 @@
         if not set(timeline).issubset(set(spot.keys())):
             self.raise_missing_spot_error(list(spot.keys()))
         obs = [spot[t] for t in timeline]
-<<<<<<< HEAD
         in_out = self._barrier.get_in_out()
         is_breached = self._barrier.is_breached(spot, self._vol)
 
-=======
-        in_out = self.barrier.in_out
-        is_breached = int(self.barrier.is_breached(obs))
->>>>>>> 54ad1e42
         mult = float(int(in_out == InOut.IN) * is_breached + int(in_out == InOut.OUT) * (1 - is_breached))
         if self.derivative_type == PutCallFwd.CALL:
             return self.direction * mult * max(obs[-1] - self.strike, 0)
@@ -248,64 +198,6 @@
             self.raise_incorrect_derivative_type_error()
 
 
-<<<<<<< HEAD
-class GenericContract(Contract):
-    def __init__(self, contract_type: str, und: Stock, dtype: PutCallFwd, long_short: LongShort, strk: float,
-                 exp: float, num_mon: int = 1, barrier: float = np.nan, up_down: UpDown | None = None,
-                 in_out: InOut | None = None) -> None:
-        supported_deriv_types = (PutCallFwd.CALL, PutCallFwd.PUT, PutCallFwd.FWD)
-        if dtype not in supported_deriv_types:
-            self.raise_incorrect_derivative_type_error(supported_deriv_types)
-        super().__init__(und, dtype, long_short, strk, exp, num_mon)
-        self._contract_type: str = contract_type
-        self._barrier: Barrier | None = None
-        if barrier != np.nan and up_down is not None and in_out is not None:
-            self._barrier = Barrier(barrier, up_down, in_out)
-
-    def get_barrier(self) -> Barrier | None:
-        return self._barrier
-
-    def to_dict(self) -> dict[str, any]:
-        out = super().to_dict()
-        if self._barrier is not None:
-            out |= {
-                'barrier': self._barrier.get_barrier_level(),
-                'up_down': self._barrier.get_up_down(),
-                'in_out': self._barrier.get_in_out()
-            }
-        return out
-
-    def convert_to_generic(self) -> GenericContract:
-        return self
-
-    def get_timeline(self) -> list[float]:
-        return [round(((i+1) / self._num_mon) * self._expiry, self.TIMELINE_DIGITS) for i in range(self._num_mon)]
-
-    def payoff(self, spot: dict[float, float]) -> float:
-        timeline = self.get_timeline()
-        if not set(timeline).issubset(set(spot.keys())):
-            self._raise_missing_spot_error(list(spot.keys()))
-        obs = [spot[t] for t in timeline]
-        payoff = mean(obs) - self._strike
-        call_put = 1.0 if self._derivative_type == PutCallFwd.CALL else -1.0
-        if self._contract_type == ForwardContract.get_contract_type_static():
-            return self._direction * payoff
-        elif self._contract_type == EuropeanDigitalContract.get_contract_type_static():
-            return self._direction * float(call_put * payoff > 0)
-        elif self._contract_type == EuropeanBarrierContract.get_contract_type_static():
-            mult = 1.0
-            if self._barrier is not None:
-                in_out = self._barrier.get_in_out()
-                is_breached = self._barrier.is_breached(spot, self._vol)
-                mult = float(int(in_out == InOut.IN) * is_breached + int(in_out == InOut.OUT) * (1 - is_breached))
-            payoff = (obs[-1] - self._strike)
-            return self._direction * mult * max(call_put * payoff, 0)
-        else:
-            return self._direction * max(call_put * payoff, 0)
-
-
-=======
->>>>>>> 54ad1e42
 class Barrier:
     def __init__(self, barrier_level: float, up_down: UpDown, in_out: InOut) -> None:
         self.barrier_level: float = barrier_level
@@ -316,10 +208,15 @@
             self.raise_incorrect_in_out_type()
         self.in_out: InOut = in_out
 
-    def in_out(self) -> InOut:
-        return self.in_out
-
-<<<<<<< HEAD
+    def get_barrier_level(self) -> float:
+        return self._barrier_level
+
+    def get_up_down(self) -> UpDown:
+        return self._up_down
+
+    def get_in_out(self) -> InOut:
+        return self._in_out
+
     def is_breached(self, spot: dict[float, float], vol: float = -1) -> float:
         timeline = list(spot.keys())
         observations = [spot[t] for t in timeline]
@@ -338,18 +235,9 @@
                 probs_no_breach.append(1-prob)
             return 1 - np.prod(probs_no_breach)
 
-=======
-    def is_breached(self, observations: list[float]) -> bool:
-        if self.up_down == UpDown.UP:
-            return any([self.barrier_level <= price for price in observations])
-        elif self.up_down == UpDown.DOWN:
-            return any([self.barrier_level >= price for price in observations])
-        else:
-            self.raise_incorrect_up_down_type()
->>>>>>> 54ad1e42
-
-    def raise_incorrect_up_down_type(self):
+
+    def _raise_incorrect_up_down_type(self):
         raise TypeError(f'Updown parameter of {type(self).__name__} must be UP or DOWN')
 
-    def raise_incorrect_in_out_type(self):
+    def _raise_incorrect_in_out_type(self):
         raise TypeError(f'Inout parameter of {type(self).__name__} must be IN or OUT')