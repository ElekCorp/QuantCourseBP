--- conflicted
+++ resolved
@@ -70,21 +70,6 @@
     def get_timeline(self) -> list[float]:
         pass
 
-<<<<<<< HEAD
-    @abstractmethod
-    def payoff(self, fixing_schedule: dict[float, float]) -> float:
-        pass
-
-    def _raise_incorrect_derivative_type(self):
-        raise TypeError(f'Derivative type of {type(self).__name__} must be CALL or PUT')
-
-
-class VanillaContract(Contract):
-    def to_dict(self) -> dict[str, any]:
-        return super().to_dict()
-
-=======
->>>>>>> f59dbec8
     @abstractmethod
     def payoff(self, spot: dict[float, float]) -> float:
         pass
@@ -111,18 +96,11 @@
     def get_timeline(self) -> list[float]:
         return [round(self._expiry, self.TIMELINE_DIGITS)]
 
-<<<<<<< HEAD
-    def payoff(self, fixings: map[float, float]) -> float:
-        expiry = self.get_expiry()
-        spot = fixings[expiry]
-        return self._direction * (spot - self._strike)
-=======
     def payoff(self, spot: dict[float, float]) -> float:
         t = self.get_timeline()[0]
         if t not in spot.keys():
             self._raise_missing_spot_error(list(spot.keys()))
         return self._direction * (spot[t] - self._strike)
->>>>>>> f59dbec8
 
 
 class EuropeanContract(Contract):
