from __future__ import annotations
from abc import ABC, abstractmethod

import numpy as np
from src.enums import *
from statistics import mean

class Contract(ABC):
    def __init__(self, und: Stock, dtype: PutCallFwd, longshort: LongShort, strk: float, exp: float, num_mon: int = 1) -> None:
        self._underlying: Stock = und
        self._derivative_type: PutCallFwd = dtype
        self._derivative_longshort: LongShort = longshort
        self._direction: float = 1.0 if self._derivative_longshort == LongShort.LONG else -1.0
        self._strike: float = strk
        self._expiry: float = exp
        self._num_mon: int = num_mon    # Asian: nr of averaging points; Barrier: nr of monitoring points

        if self.__class__.__name__ != 'Contract':
            self._contract = self.__class__.__name__.replace('Contract', '')
        else:
            self._contract = None

    def get_contract(self) -> ContractType:
        return self._contract

    def get_und(self) -> Stock:
        return self._underlying

    def get_type(self) -> PutCallFwd:
        return self._derivative_type

    def get_longshort(self) -> LongShort:
        return self._derivative_longshort

    def get_direction(self) -> float:
        return self._direction

    def get_strike(self) -> float:
        return self._strike

    def get_expiry(self) -> float:
        return self._expiry

    def set_expiry(self, expiry: float) -> None:
        self._expiry = float(expiry)

    def __str__(self) -> str:
        return str(self.to_dict())

    @abstractmethod
    def to_dict(self) -> dict[str, any]:
        return {
            "contract": self._contract,
            "underlying": self._underlying,
            "type": self._derivative_type,
            "longshort": self._derivative_longshort,
            "strike": self._strike,
            "expiry": self._expiry
        }

    @abstractmethod
    def convert_to_generic(self) -> GenericContract:
        pass

    @abstractmethod
    def get_timeline(self) -> list[float]:
        pass

    def _raise_incorrect_derivative_type(self):
        raise TypeError(f'Derivative type of {type(self).__name__} must be CALL or PUT')


class VanillaContract(Contract):
    def to_dict(self) -> dict[str, any]:
        return super().to_dict()

    @abstractmethod
    def convert_to_generic(self) -> GenericContract:
        pass

    @abstractmethod
    def payoff(self, spot: float) -> float:
        pass

    def get_timeline(self) -> list[float]:
        return [self._expiry]


class ForwardContract(VanillaContract):
    def __init__(self, und: Stock, longshort: LongShort, strk: float, exp: float) -> None:
        super().__init__(und, PutCallFwd.FWD, longshort, strk, exp)


    def convert_to_generic(self) -> GenericContract:
        return GenericContract(self._contract, self._underlying, self._derivative_type,
                               self._derivative_longshort, self._strike, self._expiry)

    def payoff(self, spot: float) -> float:
        return self._direction * (spot - self._strike)


class EuropeanContract(VanillaContract):

    def __init__(self, und: Stock, dtype: PutCallFwd, longshort: LongShort, strk: float, exp: float) -> None:
        if dtype not in [PutCallFwd.CALL, PutCallFwd.PUT]:
            self._raise_incorrect_derivative_type()
        super().__init__(und, dtype, longshort, strk, exp)

    def convert_to_generic(self) -> GenericContract:
        return GenericContract(self._contract, self._underlying, self._derivative_type,
                               self._derivative_longshort, self._strike, self._expiry)

    def payoff(self, spot: float) -> float:
        if self._derivative_type == PutCallFwd.CALL:
            return self._direction * max(spot - self._strike, 0)
        elif self._derivative_type == PutCallFwd.PUT:
            return self._direction * max(self._strike - spot, 0)
        else:
            self._raise_incorrect_derivative_type()


class AmericanContract(VanillaContract):

    def __init__(self, und: Stock, dtype: PutCallFwd, longshort: LongShort, strk: float, exp: float) -> None:
        if dtype not in [PutCallFwd.CALL, PutCallFwd.PUT]:
            self._raise_incorrect_derivative_type()
        super().__init__(und, dtype, longshort, strk, exp)

    def convert_to_generic(self) -> GenericContract:
        return GenericContract(self._contract, self._underlying, self._derivative_type,
                               self._derivative_longshort, self._strike, self._expiry)

    def payoff(self, spot: float) -> float:
        if self._derivative_type == PutCallFwd.CALL:
            return self._direction * max(spot - self._strike, 0)
        elif self._derivative_type == PutCallFwd.PUT:
            return self._direction * max(self._strike - spot, 0)
        else:
            self._raise_incorrect_derivative_type()


class EuropeanDigitalContract(VanillaContract):

    def __init__(self, und: Stock, dtype: PutCallFwd, longshort: LongShort, strk: float, exp: float) -> None:
        if dtype not in [PutCallFwd.CALL, PutCallFwd.PUT]:
            self._raise_incorrect_derivative_type()
        super().__init__(und, dtype, longshort, strk, exp)

    def convert_to_generic(self) -> GenericContract:
        return GenericContract(self._contract, self._underlying, self._derivative_type,
                               self._derivative_longshort, self._strike, self._expiry)

    def payoff(self, spot: float) -> float:
        if self._derivative_type == PutCallFwd.CALL:
            return self._direction * float(spot - self._strike > 0)
        elif self._derivative_type == PutCallFwd.PUT:
            return self._direction * float(self._strike - spot > 0)
        else:
            self._raise_incorrect_derivative_type()


class ExoticContract(Contract):

    def to_dict(self) -> dict[str, any]:
        return super().to_dict()

    @abstractmethod
    def convert_to_generic(self) -> GenericContract:
        pass

    @abstractmethod
    def payoff(self, spot: float) -> float:
        pass

    def get_timeline(self) -> list[float]:
        return [((i+1)/self._num_mon)*self._expiry for i in range(self._num_mon)]

    def _raise_incorrect_barrier_updown_type(self):
        raise TypeError(f'Updown parameter of {type(self).__name__} must be UP or DOWN')

    def _raise_incorrect_barrier_inout_type(self):
        raise TypeError(f'Inout parameter of {type(self).__name__} must be IN or OUT')


class AsianContract(ExoticContract):

    def __init__(self, und: Stock, dtype: PutCallFwd, longshort: LongShort, strk: float, exp: float) -> None:
        if dtype not in [PutCallFwd.CALL, PutCallFwd.PUT]:
            self._raise_incorrect_derivative_type()
        super().__init__(und, dtype, longshort, strk, exp)

    def convert_to_generic(self) -> GenericContract:
        return GenericContract(self._contract, self._underlying, self._derivative_type,
                               self._derivative_longshort, self._strike, self._expiry)

    def payoff(self, prices_und: float) -> float:
    # TO DO: prices_und to derive from the underlying process using the timeline
        if self._derivative_type == PutCallFwd.CALL:
            return self._direction * max(mean(prices_und) - self._strike, 0)
        elif self._derivative_type == PutCallFwd.PUT:
            return self._direction * max(self._strike - mean(prices_und), 0)
        else:
            self._raise_incorrect_derivative_type()


class EuropeanBarrierContract(ExoticContract):

    def __init__(self, und: Stock, dtype: PutCallFwd, longshort: LongShort, strk: float, exp: float,
                 barrier: float, updown: UpDown, inout: InOut) -> None:
        if dtype not in [PutCallFwd.CALL, PutCallFwd.PUT]:
            self._raise_incorrect_derivative_type()
        if updown not in [UpDown.UP, UpDown.DOWN]:
            self._raise_incorrect_barrier_updown_type()
        if inout not in [InOut.IN, InOut.OUT]:
            self._raise_incorrect_barrier_inout_type()
        super().__init__(und, dtype, longshort, strk, exp)
        self._barrier = barrier
        self._updown = updown
        self._inout = inout
        self.misc_barrier = Barrier(self._barrier, self._updown, self._inout)
        self.get_barrier = self.misc_barrier.get_barrier
        self.get_updown = self.misc_barrier.get_updown
        self.get_inout = self.misc_barrier.get_inout

    def is_breached(self, prices_und) -> bool:
        return self.misc_barrier.is_breached(prices_und)

    def convert_to_generic(self) -> GenericContract:
        return GenericContract(self._contract, self._underlying, self._derivative_type,
                               self._derivative_longshort, self._strike, self._expiry,
                               self._barrier, self._updown, self._inout)

    def to_dict(self) -> dict[str, any]:
        out = super().to_dict()
        out |= {"barrier": self._barrier, "updown": self._updown, "inout": self._inout}
        return out

    def payoff(self, prices_und: float) -> float:
    # TO DO: prices_und to derive from the underlying process using the timeline

        mult = (self._inout == 'IN') * self.is_breached(prices_und) + \
               (self._inout == 'OUT') * (1 - self.is_breached(prices_und))

        if self._derivative_type == PutCallFwd.CALL:
            return mult * self._direction * max(prices_und[-1] - self._strike, 0)
        elif self._derivative_type == PutCallFwd.PUT:
            return mult * self._direction * max(self._strike - prices_und[-1], 0)
        else:
            self._raise_incorrect_derivative_type()


class GenericContract(ExoticContract):

    def __init__(self, contract: ContractType, und: Stock, dtype: PutCallFwd, longshort: LongShort, strk: float, exp: float,
                 barrier: float = np.Inf, updown: UpDown = None, inout: InOut = None) -> None:
        if dtype not in [PutCallFwd.CALL, PutCallFwd.PUT, PutCallFwd.FWD]:
            self._raise_incorrect_derivative_type()
        if updown not in [UpDown.UP, UpDown.DOWN, None]:
            self._raise_incorrect_barrier_updown_type()
        if inout not in [InOut.IN, InOut.OUT, None]:
            self._raise_incorrect_barrier_inout_type()
        super().__init__(und, dtype, longshort, strk, exp)
        self._contract = contract
        self._barrier = barrier
        self._updown = updown
        self._inout = inout
        self.misc_barrier = Barrier(self._barrier, self._updown, self._inout)
        self.get_barrier = self.misc_barrier.get_barrier
        self.get_updown = self.misc_barrier.get_updown
        self.get_inout = self.misc_barrier.get_inout

    def get_contract_type(self) -> ContractType:
        return self._contract

    def _raise_incorrect_derivative_type(self):
        raise TypeError(f'Derivative type of {type(self).__name__} must be CALL, PUT or FWD')

    def is_breached(self, prices_und) -> bool:
        return self.misc_barrier.is_breached(prices_und)

    def to_dict(self) -> dict[str, any]:
        out = super().to_dict()
        out |= {"barrier": self._barrier, "updown": self._updown, "inout": self._inout}
        return out

    def convert_to_generic(self) -> GenericContract:
        return self

    def payoff(self, prices_und: float) -> float:
    # TO DO: prices_und to derive from the underlying process using the timeline

<<<<<<< HEAD
        if self._contract == ContractType.FORWARD:
            return self._direction * (prices_und - self._strike)
=======
        if self._contract == 'Forward':
            return self._ls * (prices_und - self._strike)
>>>>>>> d9055ac7

        elif self._contract == 'American' or self._contract == 'European':
            if self._derivative_type == PutCallFwd.CALL:
                return self._direction * max(prices_und - self._strike, 0)
            elif self._derivative_type == PutCallFwd.PUT:
                return self._direction * max(self._strike - prices_und, 0)

        elif self._contract == 'EuropeanDigital':
            if self._derivative_type == PutCallFwd.CALL:
                return self._direction * float(prices_und - self._strike > 0)
            elif self._derivative_type == PutCallFwd.PUT:
                return self._direction * float(self._strike - prices_und > 0)

        elif self._contract == 'Asian':
            if self._derivative_type == PutCallFwd.CALL:
                return self._direction * max(mean(prices_und) - self._strike, 0)
            elif self._derivative_type == PutCallFwd.PUT:
                return self._direction * max(self._strike - mean(prices_und), 0)

        elif self._contract == 'EuropeanBarrier':
            mult = (self._inout == 'IN') * self.is_breached(prices_und) + \
                   (self._inout == 'OUT') * (1 - self.is_breached(prices_und))
            if self._derivative_type == PutCallFwd.CALL:
                return mult * self._direction * max(prices_und[-1] - self._strike, 0)
            elif self._derivative_type == PutCallFwd.PUT:
                return mult * self._direction * max(self._strike - prices_und[-1], 0)


class Barrier():

    def __init__(self, barrier: float, updown: UpDown, inout: InOut) -> None:
        self._barrier = barrier
        self._updown = updown
        self._inout = inout

    def get_barrier(self) -> float:
        return self._barrier

    def get_updown(self) -> UpDown:
        return self._updown

    def get_inout(self) -> InOut:
        return self._inout

    def is_breached(self, prices_und) -> bool:
        if self._updown == 'UP':
            return( any(self._barrier <= price for price in prices_und) )
        else:
            return (any(self._barrier >= price for price in prices_und) )



def main():

    values = [-1, -0.5, 0, 0.5, 1, 1.5, 2, 2.5, 3]

    trade1 = ForwardContract('Apple', 'SHORT', 1, 2)
    print(trade1)
    print([trade1.payoff(value) for value in values])
    print(trade1.get_contract())

    generic_trade1 = trade1.convert_to_generic()
    print(generic_trade1)
    print([generic_trade1.payoff(value) for value in values])

    trade2 = EuropeanContract('OTP', 'CALL', 'LONG', 1, 2)
    print(trade2)
    print([trade2.payoff(value) for value in values])
    generic_trade2 = trade2.convert_to_generic()
    print(generic_trade2)
    print([generic_trade2.payoff(value) for value in values])

    trade3 = AmericanContract('Tesla', 'CALL', 'LONG', 1, 2)
    print(trade3)
    print([trade3.payoff(value) for value in values])
    generic_trade3 = trade3.convert_to_generic()
    print(generic_trade3)
    print([generic_trade3.payoff(value) for value in values])

    trade4 = EuropeanDigitalContract('Mol', 'CALL', 'LONG', 1, 2)
    print(trade4)
    print([trade4.payoff(value) for value in values])
    generic_trade4 = trade4.convert_to_generic()
    print(generic_trade4)
    print([generic_trade4.payoff(value) for value in values])

    trade5 = AsianContract('Microsoft', 'CALL', 'LONG', 0.8, 2)
    print(trade5)
    print(trade5.payoff(values))
    generic_trade5 = trade5.convert_to_generic()
    print(generic_trade5)
    print(generic_trade5.payoff(values))

    trade6 = EuropeanBarrierContract('Deutshe Bank', 'CALL', 'LONG', 1.5, 2, 2.7, "UP", "IN")
    print(trade6)
    print(trade6.is_breached([1, 2, 2.5, 2]),
          trade6.is_breached([1, 2, 3.5, 2]) )
    print(trade6.payoff(values))
    generic_trade6 = trade6.convert_to_generic()
    print(generic_trade6)
    print(generic_trade6.is_breached([1, 2, 2.5, 2]),
          generic_trade6.is_breached([1, 2, 3.5, 2]) )
    print(generic_trade6.payoff(values))



if __name__ == '__main__':
    main()<|MERGE_RESOLUTION|>--- conflicted
+++ resolved
@@ -4,6 +4,7 @@
 import numpy as np
 from src.enums import *
 from statistics import mean
+
 
 class Contract(ABC):
     def __init__(self, und: Stock, dtype: PutCallFwd, longshort: LongShort, strk: float, exp: float, num_mon: int = 1) -> None:
@@ -18,9 +19,9 @@
         if self.__class__.__name__ != 'Contract':
             self._contract = self.__class__.__name__.replace('Contract', '')
         else:
-            self._contract = None
-
-    def get_contract(self) -> ContractType:
+            self._contract = self.__class__.__name__
+
+    def get_contract(self) -> str:
         return self._contract
 
     def get_und(self) -> Stock:
@@ -251,7 +252,7 @@
 
 class GenericContract(ExoticContract):
 
-    def __init__(self, contract: ContractType, und: Stock, dtype: PutCallFwd, longshort: LongShort, strk: float, exp: float,
+    def __init__(self, contract: str, und: Stock, dtype: PutCallFwd, longshort: LongShort, strk: float, exp: float,
                  barrier: float = np.Inf, updown: UpDown = None, inout: InOut = None) -> None:
         if dtype not in [PutCallFwd.CALL, PutCallFwd.PUT, PutCallFwd.FWD]:
             self._raise_incorrect_derivative_type()
@@ -269,7 +270,7 @@
         self.get_updown = self.misc_barrier.get_updown
         self.get_inout = self.misc_barrier.get_inout
 
-    def get_contract_type(self) -> ContractType:
+    def get_contract_type(self) -> str:
         return self._contract
 
     def _raise_incorrect_derivative_type(self):
@@ -289,13 +290,8 @@
     def payoff(self, prices_und: float) -> float:
     # TO DO: prices_und to derive from the underlying process using the timeline
 
-<<<<<<< HEAD
-        if self._contract == ContractType.FORWARD:
+        if self._contract == 'Forward':
             return self._direction * (prices_und - self._strike)
-=======
-        if self._contract == 'Forward':
-            return self._ls * (prices_und - self._strike)
->>>>>>> d9055ac7
 
         elif self._contract == 'American' or self._contract == 'European':
             if self._derivative_type == PutCallFwd.CALL:
@@ -324,8 +320,7 @@
                 return mult * self._direction * max(self._strike - prices_und[-1], 0)
 
 
-class Barrier():
-
+class Barrier:
     def __init__(self, barrier: float, updown: UpDown, inout: InOut) -> None:
         self._barrier = barrier
         self._updown = updown
@@ -342,10 +337,9 @@
 
     def is_breached(self, prices_und) -> bool:
         if self._updown == 'UP':
-            return( any(self._barrier <= price for price in prices_und) )
-        else:
-            return (any(self._barrier >= price for price in prices_und) )
-
+            return any(self._barrier <= price for price in prices_und)
+        else:
+            return any(self._barrier >= price for price in prices_und)
 
 
 def main():
@@ -401,6 +395,5 @@
     print(generic_trade6.payoff(values))
 
 
-
 if __name__ == '__main__':
     main()